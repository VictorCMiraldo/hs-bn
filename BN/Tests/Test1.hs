--- conflicted
+++ resolved
@@ -12,6 +12,9 @@
 
 runTest :: BN Identity a -> Either BError a
 runTest f = runIdentity $ runBN [("bool", ["T", "F"])] f
+
+runTestBayesT :: BayesT Identity a -> Either BError a
+runTestBayesT f = runIdentity $ runBayesT [("bool", ["T", "F"])] f
 
 {-
     Right [("v1",0.2,0.8),("v2",0.32000002,0.68),("v3",0.42400002,0.57600003),("v4",0.27112,0.72888),("v5",0.45,0.55)]
@@ -41,23 +44,12 @@
     let (Right (p1, p2)) = runTest (do 
         setupOk
         bnObserve "v2" "T"
-<<<<<<< HEAD
         x <- bnQuery $ getPs ["v1", "v2", "v3", "v4", "v5"]
         bnObserve "v5" "F"
         y <- bnQuery $ getPs ["v1", "v2", "v3", "v4", "v5"]
         return (x, y))
     putStrLn . show $ p1
     putStrLn . show $ p2
-=======
-        getPs ["v1", "v2", "v3", "v4", "v5"])
-    putStrLn . show $ ps
-    
-test3rec :: Lbl -> IO ()
-test3rec v
-  = do
-    let (Right ps) = runTestBayesT (setupOk >> bnRecursiveCond v)
-    mapM_ (putStrLn . show . ps) ["T", "F"]
->>>>>>> 9b9e5803
 
 -----------------------------------------------------------------------------------------------
 -- * Setup Testing
